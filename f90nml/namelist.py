"""Fortran namelist interface.

The ``Namelist`` is a representation of a Fortran namelist and its contents in
a Python environment.

:copyright: Copyright 2014 Marshall Ward, see AUTHORS for details.
:license: Apache License, Version 2.0, see LICENSE for details.
"""
from __future__ import print_function
import itertools
import copy
import numbers
import os
import platform
try:
    from StringIO import StringIO   # Python 2.x
except ImportError:
    from io import StringIO         # Python 3.x
try:
    from collections import OrderedDict
except ImportError:
    from ordereddict import OrderedDict
try:
    basestring          # Python 2.x
except NameError:
    basestring = str    # Python 3.x


class Namelist(OrderedDict):
    """Representation of Fortran namelist in a Python environment.

    Namelists can be initialised as empty or with a pre-defined `dict` of
    `items`.  If an explicit default start index is required for `items`, then
    it can be initialised with the `default_start_index` input argument.

    In addition to the standard methods supported by `dict`, several additional
    methods and properties are provided for working with Fortran namelists.
    """

    class RepeatValue(object):
        """Container class for output using repeat counters."""

        def __init__(self, n, value):
            """Create the RepeatValue object."""
            self.repeats = n
            self.value = value

    def __init__(self, *args, **kwds):
        """Create the Namelist object."""
        s_args = list(args)

        # If using (unordered) dict, then resort the keys for reproducibility
        if (args and not isinstance(args[0], OrderedDict) and
                isinstance(args[0], dict)):
            s_args[0] = sorted(args[0].items())

        # Assign the default start index
        try:
            self._default_start_index = kwds.pop('default_start_index')
        except KeyError:
            self._default_start_index = None

        super(Namelist, self).__init__(*s_args, **kwds)

        self.start_index = self.pop('_start_index', {})

        # Update the complex tuples as intrinsics
        # TODO: We are effectively setting these twice.  Instead, fetch these
        # from s_args rather than relying on Namelist to handle the content.
        if '_complex' in self:
            for key in self['_complex']:
                if all(isinstance(v, list) for v in self[key]):
                    self[key] = [complex(*v) for v in self[key]]
                else:
                    self[key] = complex(*self[key])
            self.pop('_complex')

        # Formatting properties
        self._column_width = 72
        self._indent = 4 * ' '
        self._end_comma = False
        self._uppercase = False
        self._float_format = ''
        self._logical_repr = {False: '.false.', True: '.true.'}
        self._index_spacing = False
        self._repeat_counter = False
        self._split_strings = False

        # Namelist group spacing flag
        self._newline = False

        # Check for pre-set indentation
        self.indent = self.pop('_indent', self.indent)

        # PyPy 2 is dumb and does not use __setitem__() inside __init__()
        # This loop will explicitly convert any internal dicts to Namelists.
        if (platform.python_implementation() == 'PyPy' and
                platform.python_version_tuple()[0] == '2'):
            for key, value in self.items():
                self[key] = value

    def __contains__(self, key):
        """Case-insensitive interface to OrderedDict."""
        return super(Namelist, self).__contains__(key.lower())

    def __delitem__(self, key):
        """Case-insensitive interface to OrderedDict."""
        return super(Namelist, self).__delitem__(key.lower())

    def __getitem__(self, key):
        """Case-insensitive interface to OrderedDict."""
        if isinstance(key, basestring):
            return super(Namelist, self).__getitem__(key.lower())
        else:
            keyiter = iter(key)
            grp, var = next(keyiter).lower(), next(keyiter).lower()
            return super(Namelist, self).__getitem__(grp).__getitem__(var)

    def __setitem__(self, key, value):
        """Case-insensitive interface to OrderedDict.

        Python dict inputs to the Namelist, such as derived types, are also
        converted into Namelists.
        """
        if isinstance(value, dict) and not isinstance(value, Namelist):
            value = Namelist(value,
                             default_start_index=self.default_start_index)

        elif is_nullable_list(value, dict):
            for i, v in enumerate(value):
                if isinstance(v, Namelist) or v is None:
                    value[i] = v
                else:
                    # value is a non-Namelist dict
                    value[i] = Namelist(
                        v,
                        default_start_index=self.default_start_index
                    )

        super(Namelist, self).__setitem__(key.lower(), value)

    def __str__(self):
        """Print the Fortran representation of the namelist.

        Currently this can only be applied to the full contents of the namelist
        file.  Indiviual namelist groups or values may not render correctly.
        """
        output = StringIO()
        if all(isinstance(v, Namelist) for v in self.values()):
            self._writestream(output)
        else:
            print(repr(self), file=output)

        nml_string = output.getvalue().rstrip()
        output.close()
        return nml_string

    # Format configuration

    @property
    def column_width(self):
        """Set the maximum number of characters per line of the namelist file.

        :type: ``int``
        :default: 72

        Tokens longer than ``column_width`` are allowed to extend past this
        limit.
        """
        return self._column_width

    @column_width.setter
    def column_width(self, width):
        """Validate and set the column width."""
        if isinstance(width, int):
            if width >= 0:
                self._column_width = width
            else:
                raise ValueError('Column width must be nonnegative.')
        else:
            raise TypeError('Column width must be a nonnegative integer.')

    @property
    def default_start_index(self):
        """Set the default start index for vectors with no explicit index.

        :type: ``int``, ``None``
        :default: ``None``

        When the `default_start_index` is set, all vectors without an explicit
        start index are assumed to begin with `default_start_index`.  This
        index is shown when printing the namelist output.

        If set to `None`, then no start index is assumed and is left as
        implicit for any vectors undefined in `start_index`.
        """
        return self._default_start_index

    @default_start_index.setter
    def default_start_index(self, value):
        if not isinstance(value, int):
            raise TypeError('default_start_index must be an integer.')
        self._default_start_index = value

    @property
    def end_comma(self):
        """Append commas to the end of namelist variable entries.

        :type: ``bool``
        :default: ``False``

        Fortran will generally disregard any commas separating variable
        assignments, and the default behaviour is to omit these commas from the
        output.  Enabling this flag will append commas at the end of the line
        for each variable assignment.
        """
        return self._end_comma

    @end_comma.setter
    def end_comma(self, value):
        """Validate and set the comma termination flag."""
        if not isinstance(value, bool):
            raise TypeError('end_comma attribute must be a logical type.')
        self._end_comma = value

    @property
    def false_repr(self):
        """Set the string representation of logical false values.

        :type: ``str``
        :default: ``'.false.'``

        This is equivalent to the first element of ``logical_repr``.
        """
        return self._logical_repr[0]

    @false_repr.setter
    def false_repr(self, value):
        """Validate and set the logical false representation."""
        if isinstance(value, str):
            if not (value.lower().startswith('f') or
                    value.lower().startswith('.f')):
                raise ValueError("Logical false representation must start "
                                 "with 'F' or '.F'.")
            else:
                self._logical_repr[0] = value
        else:
            raise TypeError('Logical false representation must be a string.')

    @property
    def float_format(self):
        """Set the namelist floating point format.

        :type: ``str``
        :default: ``''``

        The property sets the format string for floating point numbers,
        following the format expected by the Python ``format()`` function.
        """
        return self._float_format

    @float_format.setter
    def float_format(self, value):
        """Validate and set the upper case flag."""
        if isinstance(value, str):
            # Duck-test the format string; raise ValueError on fail
            '{0:{1}}'.format(1.23, value)

            self._float_format = value
        else:
            raise TypeError('Floating point format code must be a string.')

    @property
    def indent(self):
        r"""Set the whitespace indentation of namelist entries.

        :type: ``int``, ``str``
        :default: ``'    '`` (four spaces)

        This can be set to an integer, denoting the number of spaces, or to an
        explicit whitespace character, such as a tab (``\t``).
        """
        return self._indent

    @indent.setter
    def indent(self, value):
        """Validate and set the indent width."""
        # Explicit indent setting
        if isinstance(value, str):
            if value.isspace() or len(value) == 0:
                self._indent = value
            else:
                raise ValueError('String indentation can only contain '
                                 'whitespace.')

        # Set indent width
        elif isinstance(value, int):
            if value >= 0:
                self._indent = value * ' '
            else:
                raise ValueError('Indentation spacing must be nonnegative.')

        else:
            raise TypeError('Indentation must be specified by string or space '
                            'width.')

    @property
    def index_spacing(self):
        """Apply a space between indexes of multidimensional vectors.

        :type: ``bool``
        :default: ``False``
        """
        return self._index_spacing

    @index_spacing.setter
    def index_spacing(self, value):
        """Validate and set the index_spacing flag."""
        if not isinstance(value, bool):
            raise TypeError('index_spacing attribute must be a logical type.')
        self._index_spacing = value

    # NOTE: This presumes that bools and ints are identical as dict keys
    @property
    def logical_repr(self):
        """Set the string representation of logical values.

        :type: ``dict``
        :default: ``{False: '.false.', True: '.true.'}``

        There are multiple valid representations of True and False values in
        Fortran.  This property sets the preferred representation in the
        namelist output.

        The properties ``true_repr`` and ``false_repr`` are also provided as
        interfaces to the elements of ``logical_repr``.
        """
        return self._logical_repr

    @logical_repr.setter
    def logical_repr(self, value):
        """Set the string representation of logical values."""
        if not any(isinstance(value, t) for t in (list, tuple)):
            raise TypeError("Logical representation must be a tuple with "
                            "a valid true and false value.")
        if not len(value) == 2:
            raise ValueError("List must contain two values.")

        self.false_repr = value[0]
        self.true_repr = value[1]

    @property
    def repeat_counter(self):
        """Return whether the namelist uses repeat counters for arrays.

        If True, then arrays with repeated values will use repeat tokens.  For
        example, the array ``[1, 2, 2, 2]`` will be written as ``1, 3*2``.

        :type: ``bool``
        :default: ``False``
        """
        return self._repeat_counter

    @repeat_counter.setter
    def repeat_counter(self, value):
        """Set whether array output should be done in repeat form."""
        if isinstance(value, bool):
            self._repeat_counter = value
        else:
            raise TypeError(r"repeat must be of type ``bool``")
<<<<<<< HEAD

    @property
    def split_strings(self):
        """Split strings at the ``column_width`` over multiple lines.

        :type: ``bool``
        :default: ``False``
        """
        return self._split_strings

    @split_strings.setter
    def split_strings(self, value):
        """Validate and set the split_strings flag."""
        if not isinstance(value, bool):
            raise TypeError('split_strings attribute must be a logical type.')
        self._split_strings = value
=======
>>>>>>> af64e33e

    @property
    def start_index(self):
        """Set the starting index for each vector in the namelist.

        :type: ``dict``
        :default: ``{}``

        ``start_index`` is stored as a dict which contains the starting index
        for each vector saved in the namelist.  For the namelist ``vec.nml``
        shown below,

        .. code-block:: fortran

           &vec_nml
               a = 1, 2, 3
               b(0:2) = 0, 1, 2
               c(3:5) = 3, 4, 5
               d(:,:) = 1, 2, 3, 4
           /

        the ``start_index`` contents are

        .. code:: python

           >>> import f90nml
           >>> nml = f90nml.read('vec.nml')
           >>> nml['vec_nml'].start_index
           {'b': [0], 'c': [3], 'd': [None, None]}

        The starting index of ``a`` is absent from ``start_index``, since its
        starting index is unknown and its values cannot be assigned without
        referring to the corresponding Fortran source.
        """
        return self._start_index

    @start_index.setter
    def start_index(self, value):
        """Validate and set the vector start index."""
        # TODO: Validate contents?  (May want to set before adding the data.)
        if not isinstance(value, dict):
            raise TypeError('start_index attribute must be a dict.')
        self._start_index = value

    @property
    def true_repr(self):
        """Set the string representation of logical true values.

        :type: ``str``
        :default: ``.true.``
<<<<<<< HEAD

        This is equivalent to the second element of ``logical_repr``.
        """
        return self._logical_repr[1]

    @true_repr.setter
    def true_repr(self, value):
        """Validate and set the logical true representation."""
        if isinstance(value, str):
            if not (value.lower().startswith('t') or
                    value.lower().startswith('.t')):
                raise ValueError("Logical true representation must start with "
                                 "'T' or '.T'.")
            else:
                self._logical_repr[1] = value
        else:
            raise TypeError('Logical true representation must be a string.')

    @property
    def uppercase(self):
        """Print group and variable names in uppercase.
=======
>>>>>>> af64e33e

        This is equivalent to the second element of ``logical_repr``.
        """
<<<<<<< HEAD
        return self._uppercase

    @uppercase.setter
    def uppercase(self, value):
        """Validate and set the uppercase flag."""
        if not isinstance(value, bool):
            raise TypeError('uppercase attribute must be a logical type.')
        self._uppercase = value
=======
        return self._logical_repr[1]

    @true_repr.setter
    def true_repr(self, value):
        """Validate and set the logical true representation."""
        if isinstance(value, str):
            if not (value.lower().startswith('t') or
                    value.lower().startswith('.t')):
                raise ValueError("Logical true representation must start with "
                                 "'T' or '.T'.")
            else:
                self._logical_repr[1] = value
        else:
            raise TypeError('Logical true representation must be a string.')
>>>>>>> af64e33e

    def write(self, nml_path, force=False, sort=False):
        """Write Namelist to a Fortran 90 namelist file.

        >>> nml = f90nml.read('input.nml')
        >>> nml.write('out.nml')
        """
        nml_is_file = hasattr(nml_path, 'read')
        if not force and not nml_is_file and os.path.isfile(nml_path):
            raise IOError('File {0} already exists.'.format(nml_path))

        nml_file = nml_path if nml_is_file else open(nml_path, 'w')
        try:
            self._writestream(nml_file, sort)
        finally:
            if not nml_is_file:
                nml_file.close()

    def patch(self, nml_patch):
        """Update the namelist from another partial or full namelist.

        This is different from the intrinsic `update()` method, which replaces
        a namelist section.  Rather, it updates the values within a section.
        """
        for sec in nml_patch:
            if sec not in self:
                self[sec] = Namelist()
            self[sec].update(nml_patch[sec])

    def groups(self):
        """Return an iterator that spans values with group and variable names.

        Elements of the iterator consist of a tuple containing two values.  The
        first is internal tuple containing the current namelist group and its
        variable name.  The second element of the returned tuple is the value
        associated with the current group and variable.
        """
        for key, value in self.items():
            for inner_key, inner_value in value.items():
                yield (key, inner_key), inner_value

    def _writestream(self, nml_file, sort=False):
        """Output Namelist to a streamable file object."""
        # Reset newline flag
        self._newline = False

        if sort:
            sel = Namelist(sorted(self.items(), key=lambda t: t[0]))
        else:
            sel = self

        for grp_name, grp_vars in sel.items():
            # Check for repeated namelist records (saved as lists)
            if isinstance(grp_vars, list):
                for g_vars in grp_vars:
                    self._write_nmlgrp(grp_name, g_vars, nml_file, sort)
            else:
                self._write_nmlgrp(grp_name, grp_vars, nml_file, sort)

    def _write_nmlgrp(self, grp_name, grp_vars, nml_file, sort=False):
        """Write namelist group to target file."""
        if self._newline:
            print(file=nml_file)
        self._newline = True

        if self.uppercase:
            grp_name = grp_name.upper()

        if sort:
            grp_vars = Namelist(sorted(grp_vars.items(), key=lambda t: t[0]))

        print('&{0}'.format(grp_name), file=nml_file)

        for v_name, v_val in grp_vars.items():

            v_start = grp_vars.start_index.get(v_name, None)

            for v_str in self._var_strings(v_name, v_val, v_start=v_start):
                print(v_str, file=nml_file)

        print('/', file=nml_file)

    def _var_strings(self, v_name, v_values, v_idx=None, v_start=None):
        """Convert namelist variable to list of fixed-width strings."""
        if self.uppercase:
            v_name = v_name.upper()

        var_strs = []

        # Parse a multidimensional array
        if is_nullable_list(v_values, list):
            if not v_idx:
                v_idx = []

            i_s = v_start[::-1][len(v_idx)] if v_start else None

            # FIXME: We incorrectly assume 1-based indexing if it is
            # unspecified.  This is necessary because our output method always
            # separates the outer axes to one per line.  But we cannot do this
            # if we don't know the first index (which we are no longer assuming
            # to be 1-based elsewhere).  Unfortunately, the solution needs a
            # rethink of multidimensional output.

            # NOTE: Fixing this would also clean up the output of todict(),
            # which is now incorrectly documenting unspecified indices as 1.

            # For now, we will assume 1-based indexing here, just to keep
            # things working smoothly.
            if i_s is None:
                i_s = 1

            for idx, val in enumerate(v_values, start=i_s):
                v_idx_new = v_idx + [idx]
                v_strs = self._var_strings(v_name, val, v_idx=v_idx_new,
                                           v_start=v_start)
                var_strs.extend(v_strs)

        # Parse derived type contents
        elif isinstance(v_values, Namelist):
            for f_name, f_vals in v_values.items():
                v_title = '%'.join([v_name, f_name])

                v_start_new = v_values.start_index.get(f_name, None)

                v_strs = self._var_strings(v_title, f_vals,
                                           v_start=v_start_new)
                var_strs.extend(v_strs)

        # Parse an array of derived types
        elif is_nullable_list(v_values, Namelist):
            if not v_idx:
                v_idx = []

            i_s = v_start[::-1][len(v_idx)] if v_start else 1

            for idx, val in enumerate(v_values, start=i_s):

                # Skip any empty elements in a list of derived types
                if val is None:
                    continue

                v_title = v_name + '({0})'.format(idx)

                v_strs = self._var_strings(v_title, val)
                var_strs.extend(v_strs)

        else:
            use_default_start_index = False
            if not isinstance(v_values, list):
                v_values = [v_values]
                use_default_start_index = False
            else:
                use_default_start_index = self.default_start_index is not None

            # Print the index range

            # TODO: Include a check for len(v_values) to determine if vector
            if v_idx or v_start or use_default_start_index:
                v_idx_repr = '('

                if v_start or use_default_start_index:
                    if v_start:
                        i_s = v_start[0]
                    else:
                        i_s = self.default_start_index

                    if i_s is None:
                        v_idx_repr += ':'

                    else:
                        i_e = i_s + len(v_values) - 1

                        if i_s == i_e:
                            v_idx_repr += '{0}'.format(i_s)
                        else:
                            v_idx_repr += '{0}:{1}'.format(i_s, i_e)
                else:
                    v_idx_repr += ':'

                if v_idx:
                    idx_delim = ', ' if self._index_spacing else ','
                    v_idx_repr += idx_delim
                    v_idx_repr += idx_delim.join(str(i) for i in v_idx[::-1])

                v_idx_repr += ')'

            else:
                v_idx_repr = ''

            # Split output across multiple lines (if necessary)
            v_header = self.indent + v_name + v_idx_repr + ' = '
            val_strs = []
            val_line = v_header

            if self._repeat_counter:
                v_values = list(
                    self.RepeatValue(len(list(x)), val)
                    for val, x in itertools.groupby(v_values)
                )

            for i_val, v_val in enumerate(v_values):
                # Increase column width if the header exceeds this value
                if len(v_header) >= self.column_width:
                    column_width = len(v_header) + 1
                else:
                    column_width = self.column_width

                if len(val_line) < column_width:
                    # NOTE: We allow non-strings to extend past the column
                    #   limit, but strings will be split as needed.
                    v_str = self._f90repr(v_val)

                    # Set a comma placeholder if needed
                    if i_val < len(v_values) - 1 or self.end_comma:
                        v_comma = ', '
                    else:
                        v_comma = ''

                    if self.split_strings and isinstance(v_val, str):
                        idx = column_width - len(val_line + v_comma.rstrip())

                        # Split the line along idx until we either exceed the
                        #   column width, or read the end of the string.
                        v_l, v_r = v_str[:idx], v_str[idx:]

                        if v_r:
                            # Check if string can fit on the next line
                            new_val_line = (
                                ' ' * len(v_header) + v_str + v_comma
                            )
                            if len(new_val_line.rstrip()) <= column_width:
                                val_strs.append(val_line)
                                val_line = ' ' * len(v_header)
                            else:
                                # Split string across multiple lines
                                while v_r:
                                    val_line += v_l
                                    val_strs.append(val_line)
                                    val_line = ''

                                    idx = column_width - len(v_comma.rstrip())
                                    v_l, v_r = v_r[:idx], v_r[idx:]

                                v_str = v_l

                    val_line += v_str + v_comma

                # Line break
                if len(val_line) >= column_width:
                    # Append current line to list of lines
                    val_strs.append(val_line.rstrip())

                    # Start new line with space corresponding to header
                    val_line = ' ' * len(v_header)

            # Append any remaining values
            if val_line and not val_line.isspace():
                val_strs.append(val_line.rstrip())

            # Final null values must always precede a comma
            if val_strs and v_values[-1] is None:
                # NOTE: val_strs has been rstrip-ed so lead with a space
                val_strs[-1] += ' ,'

            # Complete the set of values
            if val_strs:
                var_strs.extend(val_strs)

        return var_strs

    def todict(self, complex_tuple=False):
        """Return a dict equivalent to the namelist.

        Since Fortran variables and names cannot start with the ``_``
        character, any keys starting with this token denote metadata, such as
        starting index.

        The ``complex_tuple`` flag is used to convert complex data into an
        equivalent 2-tuple, with metadata stored to flag the variable as
        complex.  This is primarily used to facilitate the storage of the
        namelist into an equivalent format which does not support complex
        numbers, such as JSON or YAML.
        """
        # TODO: Preserve ordering
        nmldict = OrderedDict(self)

        # Search for namelists within the namelist
        # TODO: Move repeated stuff to new functions
        for key, value in self.items():
            if isinstance(value, Namelist):
                nml = copy.deepcopy(value)
                nmldict[key] = nml.todict(complex_tuple)

            elif isinstance(value, complex) and complex_tuple:
                nmldict[key] = [value.real, value.imag]
                try:
                    nmldict['_complex'].append(key)
                except KeyError:
                    nmldict['_complex'] = [key]

            elif isinstance(value, list):
                complex_list = False
                for idx, entry in enumerate(value):
                    if isinstance(entry, Namelist):
                        nml = copy.deepcopy(entry)
                        nmldict[key][idx] = nml.todict(complex_tuple)

                    elif isinstance(entry, complex) and complex_tuple:
                        nmldict[key][idx] = [entry.real, entry.imag]
                        complex_list = True

                if complex_list:
                    try:
                        nmldict['_complex'].append(key)
                    except KeyError:
                        nmldict['_complex'] = [key]

        # Append the start index if present
        if self.start_index:
            nmldict['_start_index'] = self.start_index

        return nmldict

    def _f90repr(self, value):
        """Convert primitive Python types to equivalent Fortran strings."""
        if isinstance(value, self.RepeatValue):
            return self._f90repeat(value)
        elif isinstance(value, bool):
            return self._f90bool(value)
        elif isinstance(value, numbers.Integral):
            return self._f90int(value)
        elif isinstance(value, numbers.Real):
            return self._f90float(value)
        elif isinstance(value, numbers.Complex):
            return self._f90complex(value)
        elif isinstance(value, basestring):
            return self._f90str(value)
        elif value is None:
            return ''
        else:
            raise ValueError('Type {0} of {1} cannot be converted to a Fortran'
                             ' type.'.format(type(value), value))

    def _f90repeat(self, value):
        """Return a Fortran 90 representation of a repeated value."""
        if value.repeats == 1:
            return self._f90repr(value.value)
        else:
            return "{0}*{1}".format(value.repeats,
                                    self._f90repr(value.value))

    def _f90bool(self, value):
        """Return a Fortran 90 representation of a logical value."""
        return self.logical_repr[value]

    def _f90int(self, value):
        """Return a Fortran 90 representation of an integer."""
        return str(value)

    def _f90float(self, value):
        """Return a Fortran 90 representation of a floating point number."""
        return '{0:{fmt}}'.format(value, fmt=self.float_format)

    def _f90complex(self, value):
        """Return a Fortran 90 representation of a complex number."""
        return '({0:{fmt}}, {1:{fmt}})'.format(value.real, value.imag,
                                               fmt=self.float_format)

    def _f90str(self, value):
        """Return a Fortran 90 representation of a string."""
        # Replace Python quote escape sequence with Fortran
        result = repr(str(value)).replace("\\'", "''").replace('\\"', '""')

        # Un-escape the Python backslash escape sequence
        result = result.replace('\\\\', '\\')

        return result


def is_nullable_list(val, vtype):
    """Return True if list contains either values of type `vtype` or None."""
    return (isinstance(val, list) and
            any(isinstance(v, vtype) for v in val) and
            all((isinstance(v, vtype) or v is None) for v in val))<|MERGE_RESOLUTION|>--- conflicted
+++ resolved
@@ -368,7 +368,6 @@
             self._repeat_counter = value
         else:
             raise TypeError(r"repeat must be of type ``bool``")
-<<<<<<< HEAD
 
     @property
     def split_strings(self):
@@ -385,8 +384,6 @@
         if not isinstance(value, bool):
             raise TypeError('split_strings attribute must be a logical type.')
         self._split_strings = value
-=======
->>>>>>> af64e33e
 
     @property
     def start_index(self):
@@ -437,7 +434,6 @@
 
         :type: ``str``
         :default: ``.true.``
-<<<<<<< HEAD
 
         This is equivalent to the second element of ``logical_repr``.
         """
@@ -459,12 +455,12 @@
     @property
     def uppercase(self):
         """Print group and variable names in uppercase.
-=======
->>>>>>> af64e33e
+
+        :type: ``bool``
+        :default: ``False``
 
         This is equivalent to the second element of ``logical_repr``.
         """
-<<<<<<< HEAD
         return self._uppercase
 
     @uppercase.setter
@@ -473,22 +469,6 @@
         if not isinstance(value, bool):
             raise TypeError('uppercase attribute must be a logical type.')
         self._uppercase = value
-=======
-        return self._logical_repr[1]
-
-    @true_repr.setter
-    def true_repr(self, value):
-        """Validate and set the logical true representation."""
-        if isinstance(value, str):
-            if not (value.lower().startswith('t') or
-                    value.lower().startswith('.t')):
-                raise ValueError("Logical true representation must start with "
-                                 "'T' or '.T'.")
-            else:
-                self._logical_repr[1] = value
-        else:
-            raise TypeError('Logical true representation must be a string.')
->>>>>>> af64e33e
 
     def write(self, nml_path, force=False, sort=False):
         """Write Namelist to a Fortran 90 namelist file.
